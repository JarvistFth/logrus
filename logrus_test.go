package logrus

import (
	"bytes"
	"encoding/json"
	"strconv"
	"strings"
	"sync"
	"testing"
	"time"

	"github.com/stretchr/testify/assert"
)

func LogAndAssertJSON(t *testing.T, log func(*Logger), assertions func(fields Fields)) {
	var buffer bytes.Buffer
	var fields Fields

	logger := New()
	logger.Out = &buffer
	logger.Formatter = new(JSONFormatter)

	log(logger)

	err := json.Unmarshal(buffer.Bytes(), &fields)
	assert.Nil(t, err)

	assertions(fields)
}

func LogAndAssertText(t *testing.T, log func(*Logger), assertions func(fields map[string]string)) {
	var buffer bytes.Buffer

	logger := New()
	logger.Out = &buffer
	logger.Formatter = &TextFormatter{
		DisableColors: true,
	}

	log(logger)

	fields := make(map[string]string)
	for _, kv := range strings.Split(buffer.String(), " ") {
		if !strings.Contains(kv, "=") {
			continue
		}
		kvArr := strings.Split(kv, "=")
		key := strings.TrimSpace(kvArr[0])
		val := kvArr[1]
		if kvArr[1][0] == '"' {
			var err error
			val, err = strconv.Unquote(val)
			assert.NoError(t, err)
		}
		fields[key] = val
	}
	assertions(fields)
}

// TestReportCaller verifies that when ReportCaller is set, the 'func' field
// is added, and when it is unset it is not set or modified
<<<<<<< HEAD
func TestReportCaller(t *testing.T) {
=======
// Verify that functions within the Logrus package aren't considered when
// discovering the caller.
func TestReportCallerWhenConfigured(t *testing.T) {
>>>>>>> e3d17767
	LogAndAssertJSON(t, func(log *Logger) {
		log.ReportCaller = false
		log.Print("testNoCaller")
	}, func(fields Fields) {
		assert.Equal(t, "testNoCaller", fields["msg"])
		assert.Equal(t, "info", fields["level"])
		assert.Equal(t, nil, fields["func"])
	})

	LogAndAssertJSON(t, func(log *Logger) {
		log.ReportCaller = true
		log.Print("testWithCaller")
	}, func(fields Fields) {
		assert.Equal(t, "testWithCaller", fields["msg"])
		assert.Equal(t, "info", fields["level"])
		assert.Equal(t, "testing.tRunner", fields["func"])
	})
}

<<<<<<< HEAD
=======
func logSomething(t *testing.T, message string) Fields {
	var buffer bytes.Buffer
	var fields Fields

	logger := New()
	logger.Out = &buffer
	logger.Formatter = new(JSONFormatter)
	logger.ReportCaller = true

	// override the filter to allow reporting of functions within the logrus package
	LogrusPackage = "bogusForTesting"

	entry := logger.WithFields(Fields{
		"foo": "bar",
	})

	entry.Info(message)

	err := json.Unmarshal(buffer.Bytes(), &fields)
	assert.Nil(t, err)

	// now clear the override so as not to mess with other usage
	LogrusPackage = ""
	return fields
}

// TestReportCallerHelperDirect - verify reference when logging from a regular function
func TestReportCallerHelperDirect(t *testing.T) {
	fields := logSomething(t, "direct")

	assert.Equal(t, "direct", fields["msg"])
	assert.Equal(t, "info", fields["level"])
	assert.Regexp(t, "github.com/.*/logrus.logSomething", fields["func"])
}

// TestReportCallerHelperDirect - verify reference when logging from a function called via pointer
func TestReportCallerHelperViaPointer(t *testing.T) {
	fptr := logSomething
	fields := fptr(t, "via pointer")

	assert.Equal(t, "via pointer", fields["msg"])
	assert.Equal(t, "info", fields["level"])
	assert.Regexp(t, "github.com/.*/logrus.logSomething", fields["func"])
}

>>>>>>> e3d17767
func TestPrint(t *testing.T) {
	LogAndAssertJSON(t, func(log *Logger) {
		log.Print("test")
	}, func(fields Fields) {
		assert.Equal(t, "test", fields["msg"])
		assert.Equal(t, "info", fields["level"])
	})
}

func TestInfo(t *testing.T) {
	LogAndAssertJSON(t, func(log *Logger) {
		log.Info("test")
	}, func(fields Fields) {
		assert.Equal(t, "test", fields["msg"])
		assert.Equal(t, "info", fields["level"])
	})
}

func TestWarn(t *testing.T) {
	LogAndAssertJSON(t, func(log *Logger) {
		log.Warn("test")
	}, func(fields Fields) {
		assert.Equal(t, "test", fields["msg"])
		assert.Equal(t, "warning", fields["level"])
	})
}

func TestInfolnShouldAddSpacesBetweenStrings(t *testing.T) {
	LogAndAssertJSON(t, func(log *Logger) {
		log.Infoln("test", "test")
	}, func(fields Fields) {
		assert.Equal(t, "test test", fields["msg"])
	})
}

func TestInfolnShouldAddSpacesBetweenStringAndNonstring(t *testing.T) {
	LogAndAssertJSON(t, func(log *Logger) {
		log.Infoln("test", 10)
	}, func(fields Fields) {
		assert.Equal(t, "test 10", fields["msg"])
	})
}

func TestInfolnShouldAddSpacesBetweenTwoNonStrings(t *testing.T) {
	LogAndAssertJSON(t, func(log *Logger) {
		log.Infoln(10, 10)
	}, func(fields Fields) {
		assert.Equal(t, "10 10", fields["msg"])
	})
}

func TestInfoShouldAddSpacesBetweenTwoNonStrings(t *testing.T) {
	LogAndAssertJSON(t, func(log *Logger) {
		log.Infoln(10, 10)
	}, func(fields Fields) {
		assert.Equal(t, "10 10", fields["msg"])
	})
}

func TestInfoShouldNotAddSpacesBetweenStringAndNonstring(t *testing.T) {
	LogAndAssertJSON(t, func(log *Logger) {
		log.Info("test", 10)
	}, func(fields Fields) {
		assert.Equal(t, "test10", fields["msg"])
	})
}

func TestInfoShouldNotAddSpacesBetweenStrings(t *testing.T) {
	LogAndAssertJSON(t, func(log *Logger) {
		log.Info("test", "test")
	}, func(fields Fields) {
		assert.Equal(t, "testtest", fields["msg"])
	})
}

func TestWithFieldsShouldAllowAssignments(t *testing.T) {
	var buffer bytes.Buffer
	var fields Fields

	logger := New()
	logger.Out = &buffer
	logger.Formatter = new(JSONFormatter)

	localLog := logger.WithFields(Fields{
		"key1": "value1",
	})

	localLog.WithField("key2", "value2").Info("test")
	err := json.Unmarshal(buffer.Bytes(), &fields)
	assert.Nil(t, err)

	assert.Equal(t, "value2", fields["key2"])
	assert.Equal(t, "value1", fields["key1"])

	buffer = bytes.Buffer{}
	fields = Fields{}
	localLog.Info("test")
	err = json.Unmarshal(buffer.Bytes(), &fields)
	assert.Nil(t, err)

	_, ok := fields["key2"]
	assert.Equal(t, false, ok)
	assert.Equal(t, "value1", fields["key1"])
}

func TestUserSuppliedFieldDoesNotOverwriteDefaults(t *testing.T) {
	LogAndAssertJSON(t, func(log *Logger) {
		log.WithField("msg", "hello").Info("test")
	}, func(fields Fields) {
		assert.Equal(t, "test", fields["msg"])
	})
}

func TestUserSuppliedMsgFieldHasPrefix(t *testing.T) {
	LogAndAssertJSON(t, func(log *Logger) {
		log.WithField("msg", "hello").Info("test")
	}, func(fields Fields) {
		assert.Equal(t, "test", fields["msg"])
		assert.Equal(t, "hello", fields["fields.msg"])
	})
}

func TestUserSuppliedTimeFieldHasPrefix(t *testing.T) {
	LogAndAssertJSON(t, func(log *Logger) {
		log.WithField("time", "hello").Info("test")
	}, func(fields Fields) {
		assert.Equal(t, "hello", fields["fields.time"])
	})
}

func TestUserSuppliedLevelFieldHasPrefix(t *testing.T) {
	LogAndAssertJSON(t, func(log *Logger) {
		log.WithField("level", 1).Info("test")
	}, func(fields Fields) {
		assert.Equal(t, "info", fields["level"])
		assert.Equal(t, 1.0, fields["fields.level"]) // JSON has floats only
	})
}

func TestDefaultFieldsAreNotPrefixed(t *testing.T) {
	LogAndAssertText(t, func(log *Logger) {
		ll := log.WithField("herp", "derp")
		ll.Info("hello")
		ll.Info("bye")
	}, func(fields map[string]string) {
		for _, fieldName := range []string{"fields.level", "fields.time", "fields.msg"} {
			if _, ok := fields[fieldName]; ok {
				t.Fatalf("should not have prefixed %q: %v", fieldName, fields)
			}
		}
	})
}

func TestDoubleLoggingDoesntPrefixPreviousFields(t *testing.T) {

	var buffer bytes.Buffer
	var fields Fields

	logger := New()
	logger.Out = &buffer
	logger.Formatter = new(JSONFormatter)

	llog := logger.WithField("context", "eating raw fish")

	llog.Info("looks delicious")

	err := json.Unmarshal(buffer.Bytes(), &fields)
	assert.NoError(t, err, "should have decoded first message")
	assert.Equal(t, len(fields), 4, "should only have msg/time/level/context fields")
	assert.Equal(t, fields["msg"], "looks delicious")
	assert.Equal(t, fields["context"], "eating raw fish")

	buffer.Reset()

	llog.Warn("omg it is!")

	err = json.Unmarshal(buffer.Bytes(), &fields)
	assert.NoError(t, err, "should have decoded second message")
	assert.Equal(t, len(fields), 4, "should only have msg/time/level/context fields")
	assert.Equal(t, "omg it is!", fields["msg"])
	assert.Equal(t, "eating raw fish", fields["context"])
	assert.Nil(t, fields["fields.msg"], "should not have prefixed previous `msg` entry")

}

func TestNestedLoggingReportsCorrectCaller(t *testing.T) {
	var buffer bytes.Buffer
	var fields Fields

	logger := New()
	logger.Out = &buffer
	logger.Formatter = new(JSONFormatter)
	logger.ReportCaller = true

	llog := logger.WithField("context", "eating raw fish")

	llog.Info("looks delicious")

	err := json.Unmarshal(buffer.Bytes(), &fields)
	assert.NoError(t, err, "should have decoded first message")
	assert.Equal(t, len(fields), 5, "should have msg/time/level/func/context fields")
	assert.Equal(t, "looks delicious", fields["msg"])
	assert.Equal(t, "eating raw fish", fields["context"])
	assert.Equal(t, "testing.tRunner", fields["func"])

	buffer.Reset()

	logger.WithFields(Fields{
		"Clyde": "Stubblefield",
	}).WithFields(Fields{
		"Jab'o": "Starks",
	}).WithFields(Fields{
		"uri": "https://www.youtube.com/watch?v=V5DTznu-9v0",
	}).WithFields(Fields{
		"func": "y drummer",
	}).WithFields(Fields{
		"James": "Brown",
	}).Print("The hardest workin' man in show business")

	err = json.Unmarshal(buffer.Bytes(), &fields)
	assert.NoError(t, err, "should have decoded second message")
	assert.Equal(t, 10, len(fields), "should have all builtin fields plus foo,bar,baz,...")
	assert.Equal(t, "Stubblefield", fields["Clyde"])
	assert.Equal(t, "Starks", fields["Jab'o"])
	assert.Equal(t, "https://www.youtube.com/watch?v=V5DTznu-9v0", fields["uri"])
	assert.Equal(t, "y drummer", fields["fields.func"])
	assert.Equal(t, "Brown", fields["James"])
	assert.Equal(t, "The hardest workin' man in show business", fields["msg"])
	assert.Nil(t, fields["fields.msg"], "should not have prefixed previous `msg` entry")
	assert.Equal(t, "testing.tRunner", fields["func"])

	logger.ReportCaller = false // return to default value
}
<<<<<<< HEAD

func logLoop(iterations int, reportCaller bool) {
	var buffer bytes.Buffer

	logger := New()
	logger.Out = &buffer
	logger.Formatter = new(JSONFormatter)
	logger.ReportCaller = reportCaller

=======

func logLoop(iterations int, reportCaller bool) {
	var buffer bytes.Buffer

	logger := New()
	logger.Out = &buffer
	logger.Formatter = new(JSONFormatter)
	logger.ReportCaller = reportCaller

>>>>>>> e3d17767
	for i := 0; i < iterations; i++ {
		logger.Infof("round %d of %d", i, iterations)
	}
}

// Assertions for upper bounds to reporting overhead
func TestCallerReportingOverhead(t *testing.T) {
	iterations := 5000
	before := time.Now()
	logLoop(iterations, false)
	during := time.Now()
	logLoop(iterations, true)
	after := time.Now()

	elapsedNotReporting := during.Sub(before).Nanoseconds()
	elapsedReporting := after.Sub(during).Nanoseconds()

	maxDelta := 1 * time.Second
	assert.WithinDuration(t, during, before, maxDelta,
		"%d log calls without caller name lookup takes less than %d second(s) (was %d nanoseconds)",
		iterations, maxDelta.Seconds(), elapsedNotReporting)
	assert.WithinDuration(t, after, during, maxDelta,
		"%d log calls without caller name lookup takes less than %d second(s) (was %d nanoseconds)",
		iterations, maxDelta.Seconds(), elapsedReporting)
}

// benchmarks for both with and without caller-function reporting
func BenchmarkWithoutCallerTracing(b *testing.B) {
	for i := 0; i < b.N; i++ {
		logLoop(1000, false)
	}
}

func BenchmarkWithCallerTracing(b *testing.B) {
	for i := 0; i < b.N; i++ {
		logLoop(1000, true)
	}
}

func TestConvertLevelToString(t *testing.T) {
	assert.Equal(t, "debug", DebugLevel.String())
	assert.Equal(t, "info", InfoLevel.String())
	assert.Equal(t, "warning", WarnLevel.String())
	assert.Equal(t, "error", ErrorLevel.String())
	assert.Equal(t, "fatal", FatalLevel.String())
	assert.Equal(t, "panic", PanicLevel.String())
}

func TestParseLevel(t *testing.T) {
	l, err := ParseLevel("panic")
	assert.Nil(t, err)
	assert.Equal(t, PanicLevel, l)

	l, err = ParseLevel("PANIC")
	assert.Nil(t, err)
	assert.Equal(t, PanicLevel, l)

	l, err = ParseLevel("fatal")
	assert.Nil(t, err)
	assert.Equal(t, FatalLevel, l)

	l, err = ParseLevel("FATAL")
	assert.Nil(t, err)
	assert.Equal(t, FatalLevel, l)

	l, err = ParseLevel("error")
	assert.Nil(t, err)
	assert.Equal(t, ErrorLevel, l)

	l, err = ParseLevel("ERROR")
	assert.Nil(t, err)
	assert.Equal(t, ErrorLevel, l)

	l, err = ParseLevel("warn")
	assert.Nil(t, err)
	assert.Equal(t, WarnLevel, l)

	l, err = ParseLevel("WARN")
	assert.Nil(t, err)
	assert.Equal(t, WarnLevel, l)

	l, err = ParseLevel("warning")
	assert.Nil(t, err)
	assert.Equal(t, WarnLevel, l)

	l, err = ParseLevel("WARNING")
	assert.Nil(t, err)
	assert.Equal(t, WarnLevel, l)

	l, err = ParseLevel("info")
	assert.Nil(t, err)
	assert.Equal(t, InfoLevel, l)

	l, err = ParseLevel("INFO")
	assert.Nil(t, err)
	assert.Equal(t, InfoLevel, l)

	l, err = ParseLevel("debug")
	assert.Nil(t, err)
	assert.Equal(t, DebugLevel, l)

	l, err = ParseLevel("DEBUG")
	assert.Nil(t, err)
	assert.Equal(t, DebugLevel, l)

	l, err = ParseLevel("invalid")
	assert.Equal(t, "not a valid logrus Level: \"invalid\"", err.Error())
}

func TestGetSetLevelRace(t *testing.T) {
	wg := sync.WaitGroup{}
	for i := 0; i < 100; i++ {
		wg.Add(1)
		go func(i int) {
			defer wg.Done()
			if i%2 == 0 {
				SetLevel(InfoLevel)
			} else {
				GetLevel()
			}
		}(i)

	}
	wg.Wait()
}

func TestLoggingRace(t *testing.T) {
	logger := New()

	var wg sync.WaitGroup
	wg.Add(100)

	for i := 0; i < 100; i++ {
		go func() {
			logger.Info("info")
			wg.Done()
		}()
	}
	wg.Wait()
}

// Compile test
func TestLogrusInterface(t *testing.T) {
	var buffer bytes.Buffer
	fn := func(l FieldLogger) {
		b := l.WithField("key", "value")
		b.Debug("Test")
	}
	// test logger
	logger := New()
	logger.Out = &buffer
	fn(logger)

	// test Entry
	e := logger.WithField("another", "value")
	fn(e)
}

// Implements io.Writer using channels for synchronization, so we can wait on
// the Entry.Writer goroutine to write in a non-racey way. This does assume that
// there is a single call to Logger.Out for each message.
type channelWriter chan []byte

func (cw channelWriter) Write(p []byte) (int, error) {
	cw <- p
	return len(p), nil
}

func TestEntryWriter(t *testing.T) {
	cw := channelWriter(make(chan []byte, 1))
	log := New()
	log.Out = cw
	log.Formatter = new(JSONFormatter)
	log.WithField("foo", "bar").WriterLevel(WarnLevel).Write([]byte("hello\n"))

	bs := <-cw
	var fields Fields
	err := json.Unmarshal(bs, &fields)
	assert.Nil(t, err)
	assert.Equal(t, fields["foo"], "bar")
	assert.Equal(t, fields["level"], "warning")
}<|MERGE_RESOLUTION|>--- conflicted
+++ resolved
@@ -59,13 +59,9 @@
 
 // TestReportCaller verifies that when ReportCaller is set, the 'func' field
 // is added, and when it is unset it is not set or modified
-<<<<<<< HEAD
-func TestReportCaller(t *testing.T) {
-=======
 // Verify that functions within the Logrus package aren't considered when
 // discovering the caller.
 func TestReportCallerWhenConfigured(t *testing.T) {
->>>>>>> e3d17767
 	LogAndAssertJSON(t, func(log *Logger) {
 		log.ReportCaller = false
 		log.Print("testNoCaller")
@@ -85,8 +81,6 @@
 	})
 }
 
-<<<<<<< HEAD
-=======
 func logSomething(t *testing.T, message string) Fields {
 	var buffer bytes.Buffer
 	var fields Fields
@@ -132,7 +126,6 @@
 	assert.Regexp(t, "github.com/.*/logrus.logSomething", fields["func"])
 }
 
->>>>>>> e3d17767
 func TestPrint(t *testing.T) {
 	LogAndAssertJSON(t, func(log *Logger) {
 		log.Print("test")
@@ -366,7 +359,6 @@
 
 	logger.ReportCaller = false // return to default value
 }
-<<<<<<< HEAD
 
 func logLoop(iterations int, reportCaller bool) {
 	var buffer bytes.Buffer
@@ -376,17 +368,6 @@
 	logger.Formatter = new(JSONFormatter)
 	logger.ReportCaller = reportCaller
 
-=======
-
-func logLoop(iterations int, reportCaller bool) {
-	var buffer bytes.Buffer
-
-	logger := New()
-	logger.Out = &buffer
-	logger.Formatter = new(JSONFormatter)
-	logger.ReportCaller = reportCaller
-
->>>>>>> e3d17767
 	for i := 0; i < iterations; i++ {
 		logger.Infof("round %d of %d", i, iterations)
 	}
