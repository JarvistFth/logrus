package logrus

import (
	"io/ioutil"
	"log"
	"os"
	"os/exec"
<<<<<<< HEAD
	"runtime"
	"strings"
=======
	"path/filepath"
>>>>>>> 181d419a
	"testing"
	"time"
)

func TestRegister(t *testing.T) {
	current := len(handlers)
	RegisterExitHandler(func() {})
	if len(handlers) != current+1 {
		t.Fatalf("expected %d handlers, got %d", current+1, len(handlers))
	}
}

func TestHandler(t *testing.T) {
<<<<<<< HEAD
	gofile := "/tmp/testprog.go"
	testprog := testprogleader
	testprog = append(testprog, getPackage()...)
	testprog = append(testprog, testprogtrailer...)
=======
	tempDir, err := ioutil.TempDir("", "test_handler")
	if err != nil {
		log.Fatalf("can't create temp dir. %q", err)
	}
	defer os.RemoveAll(tempDir)

	gofile := filepath.Join(tempDir, "gofile.go")
>>>>>>> 181d419a
	if err := ioutil.WriteFile(gofile, testprog, 0666); err != nil {
		t.Fatalf("can't create go file. %q", err)
	}

	outfile := filepath.Join(tempDir, "outfile.out")
	arg := time.Now().UTC().String()
	err = exec.Command("go", "run", gofile, outfile, arg).Run()
	if err == nil {
		t.Fatalf("completed normally, should have failed")
	}

	data, err := ioutil.ReadFile(outfile)
	if err != nil {
		t.Fatalf("can't read output file %s. %q", outfile, err)
	}

	if string(data) != arg {
		t.Fatalf("bad data. Expected %q, got %q", data, arg)
	}
}

// getPackage returns the name of the current package, which makes running this
// test in a fork simpler
func getPackage() []byte {
	pc, _, _, _ := runtime.Caller(0)
	fullFuncName := runtime.FuncForPC(pc).Name()
	idx := strings.LastIndex(fullFuncName, ".")
	return []byte(fullFuncName[:idx]) // trim off function details
}

var testprogleader = []byte(`
// Test program for atexit, gets output file and data as arguments and writes
// data to output file in atexit handler.
package main

import (
<<<<<<< HEAD
	"`)
var testprogtrailer = []byte(
	`"
=======
	"github.com/sirupsen/logrus"
>>>>>>> 181d419a
	"flag"
	"fmt"
	"io/ioutil"
)

var outfile = ""
var data = ""

func handler() {
	ioutil.WriteFile(outfile, []byte(data), 0666)
}

func badHandler() {
	n := 0
	fmt.Println(1/n)
}

func main() {
	flag.Parse()
	outfile = flag.Arg(0)
	data = flag.Arg(1)

	logrus.RegisterExitHandler(handler)
	logrus.RegisterExitHandler(badHandler)
	logrus.Fatal("Bye bye")
}
`)<|MERGE_RESOLUTION|>--- conflicted
+++ resolved
@@ -5,12 +5,9 @@
 	"log"
 	"os"
 	"os/exec"
-<<<<<<< HEAD
+	"path/filepath"
 	"runtime"
 	"strings"
-=======
-	"path/filepath"
->>>>>>> 181d419a
 	"testing"
 	"time"
 )
@@ -24,12 +21,9 @@
 }
 
 func TestHandler(t *testing.T) {
-<<<<<<< HEAD
-	gofile := "/tmp/testprog.go"
 	testprog := testprogleader
 	testprog = append(testprog, getPackage()...)
 	testprog = append(testprog, testprogtrailer...)
-=======
 	tempDir, err := ioutil.TempDir("", "test_handler")
 	if err != nil {
 		log.Fatalf("can't create temp dir. %q", err)
@@ -37,7 +31,6 @@
 	defer os.RemoveAll(tempDir)
 
 	gofile := filepath.Join(tempDir, "gofile.go")
->>>>>>> 181d419a
 	if err := ioutil.WriteFile(gofile, testprog, 0666); err != nil {
 		t.Fatalf("can't create go file. %q", err)
 	}
@@ -74,13 +67,9 @@
 package main
 
 import (
-<<<<<<< HEAD
 	"`)
 var testprogtrailer = []byte(
 	`"
-=======
-	"github.com/sirupsen/logrus"
->>>>>>> 181d419a
 	"flag"
 	"fmt"
 	"io/ioutil"
