--- conflicted
+++ resolved
@@ -177,7 +177,6 @@
 	}
 }
 
-<<<<<<< HEAD
 func TestNewlineBehavior(t *testing.T) {
 	tf := &TextFormatter{ForceColors: true}
 
@@ -199,7 +198,7 @@
 	if !bytes.Contains(b, []byte("test message\n")) {
 		t.Error("Double newline at end of Entry.Message did not result in a single newline after formatting")
 	}
-=======
+
 func TestTextFormatterFieldMap(t *testing.T) {
 	formatter := &TextFormatter{
 		DisableColors: true,
@@ -237,7 +236,6 @@
 			`fields.timeywimey=timeywimeyfield`+"\n",
 		string(b),
 		"Formatted output doesn't respect FieldMap")
->>>>>>> d329d24d
 }
 
 // TODO add tests for sorting etc., this requires a parser for the text
