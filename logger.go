--- conflicted
+++ resolved
@@ -338,7 +338,6 @@
 	logger.Hooks.Add(hook)
 }
 
-<<<<<<< HEAD
 func (logger *Logger) IsDebugEnabled() bool {
 	return logger.level() >= DebugLevel
 }
@@ -361,7 +360,6 @@
 
 func (logger *Logger) IsPanicEnabled() bool {
 	return logger.level() >= PanicLevel
-=======
 // SetFormatter sets the logger formatter.
 func (logger *Logger) SetFormatter(formatter Formatter) {
 	logger.mu.Lock()
@@ -383,5 +381,4 @@
 	logger.Hooks = hooks
 	logger.mu.Unlock()
 	return oldHooks
->>>>>>> 49fbef46
 }